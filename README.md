--- conflicted
+++ resolved
@@ -93,11 +93,7 @@
 2. 执行测试：
     - 单次运行仿真：`python3 -m simulation.single_simulation`
     - 扫描运行仿真：`python3 -m simulation.sweep_simulation`
-<<<<<<< HEAD
-    - 图形运行仿真：`python3 -m simualtion.visual_simualtion`
-=======
-    - 图行运行仿真：`python3 -m simualtion.visual_simualtion`
->>>>>>> 4e77291e
+    - 图形运行仿真：`python3 -m simulation.visual_simualtion`
 3. 清理数据：`make clear`
 4. 规范代码：`make check`
 
